# Copyright The Lightning AI team.
#
# Licensed under the Apache License, Version 2.0 (the "License");
# you may not use this file except in compliance with the License.
# You may obtain a copy of the License at
#
#     http://www.apache.org/licenses/LICENSE-2.0
#
# Unless required by applicable law or agreed to in writing, software
# distributed under the License is distributed on an "AS IS" BASIS,
# WITHOUT WARRANTIES OR CONDITIONS OF ANY KIND, either express or implied.
# See the License for the specific language governing permissions and
# limitations under the License.
"""Tools for the LLM."""

import json
from inspect import Signature, signature
from typing import TYPE_CHECKING, Any, Callable, Dict, List, Optional, Union

from pydantic import BaseModel, ConfigDict, Field

if TYPE_CHECKING:
    from langchain_core.tools.structured import StructuredTool


class LitTool(BaseModel):
    """A tool is a function that can be used to interact with the world."""

    model_config = ConfigDict(extra="allow")

    name: Optional[str] = Field(default="")
    description: Optional[str] = Field(default="")

    def __init__(self, **kwargs: Any) -> None:
        """Initialize the tool and call setup."""
        super().__init__(**kwargs)
        self.setup()

    def __init_subclass__(cls, **kwargs: Any) -> None:
        """Initialize the tool."""
        super().__init_subclass__(**kwargs)
        if cls.run.__doc__ is not None:
            cls.description = cls.run.__doc__.strip()

        cls.name = "".join(["_" + c.lower() if c.isupper() else c for c in cls.__name__]).lstrip("_")

    def setup(self) -> None:
        """Use this method to store states."""
        pass

    def run(self, *args: Any, **kwargs: Any) -> Any:
        """Run the tool."""
        raise NotImplementedError("Subclasses must implement this method")

    def _get_signature(self) -> Signature:
        """Get the signature to use for parameter extraction. Override this in subclasses."""
        return signature(self.run)

    def _extract_parameters(self) -> Dict[str, Any]:
        sig = self._get_signature()

        def _get_type_name(annotation: Any) -> str:
            if annotation is None or annotation is sig.empty:
                return "string"
            if annotation is str:
                return "string"
<<<<<<< HEAD
=======
            if annotation is int:
                return "integer"
            if annotation is float:
                return "number"
            if annotation is bool:
                return "boolean"
>>>>>>> 7781212a
            if hasattr(annotation, "__name__"):
                return annotation.__name__
            return str(annotation)

        return {
            "type": "object",
            "properties": {param.name: {"type": _get_type_name(param.annotation)} for param in sig.parameters.values()},
            "required": [param.name for param in sig.parameters.values() if param.default is param.empty],
        }

    def as_tool(self, json_mode: bool = False) -> Union[str, Dict[str, Any]]:
        """Returns the schema of the tool.

        If json_mode is True, returns the schema as a JSON string.
        Otherwise, returns the schema as a dictionary.
        """
        if json_mode:
            return json.dumps(self.as_tool(), indent=2)

        return {
            "type": "function",
            "function": {
                "name": self.name,
                "description": self.description,
                "parameters": self._extract_parameters(),
            },
        }

    @classmethod
    def from_langchain(cls, tool: "StructuredTool") -> "LitTool":
        """Convert a LangChain StructuredTool to a LitTool."""

        class LangchainTool(LitTool):
            def setup(self) -> None:
                super().setup()
                self.name: str = tool.name
                self.description: str = tool.description
                self._tool = tool

            def run(self, *args: Any, **kwargs: Any) -> Any:
                return self._tool.func(*args, **kwargs)  # type: ignore

            def _extract_parameters(self) -> Dict[str, Any]:
                return self._tool.args_schema.model_json_schema()  # type: ignore

        return LangchainTool()

    @classmethod
    def convert_tools(cls, tools: Optional[List[Any]]) -> List["LitTool"]:
        """Convert a list of tools into LitTool instances.

        - Passes through LitTool instances.
        - Wraps LangChain StructuredTool objects.
        - Raises TypeError for unsupported types.
        """
        if tools is None:
            return []
        if len(tools) == 0:
            return []

        lit_tools = []

        for tool in tools:
            if isinstance(tool, LitTool):
                lit_tools.append(tool)

            # LangChain StructuredTool - check by type name and module
            elif type(tool).__name__ == "StructuredTool" and type(tool).__module__ == "langchain_core.tools.structured":
                lit_tools.append(cls.from_langchain(tool))

            else:
                raise TypeError(f"Unsupported tool type: {type(tool)}")

        return lit_tools


def tool(func: Optional[Callable] = None) -> Union[LitTool, Callable]:
    """Decorator to convert a function into a LitTool instance.

    Can be used as @tool or @tool().

    Args:
        func: The function to convert into a tool.

    Returns:
        LitTool: An instance of LitTool that wraps the function.

    Example:
        @tool
        def get_weather(location: str) -> str:
            return f"The weather in {location} is sunny"

        # Or with parentheses:
        @tool()
        def get_weather(location: str) -> str:
            return f"The weather in {location} is sunny"
    """

    def _create_tool(f: Callable) -> LitTool:
        class FunctionTool(LitTool):
            def run(self, *args: Any, **kwargs: Any) -> Any:
                return f(*args, **kwargs)

            def _get_signature(self) -> Signature:
                """Override to return the signature of the wrapped function."""
                return signature(f)

        FunctionTool.__name__ = f.__name__
        tool_instance = FunctionTool()
        tool_instance.name = "".join(["_" + c.lower() if c.isupper() else c for c in f.__name__]).lstrip("_")
        if f.__doc__:
            tool_instance.description = f.__doc__.strip()

        return tool_instance

    if func is None:
        # Called as @tool()
        return _create_tool
    # Called as @tool
    return _create_tool(func)<|MERGE_RESOLUTION|>--- conflicted
+++ resolved
@@ -64,15 +64,12 @@
                 return "string"
             if annotation is str:
                 return "string"
-<<<<<<< HEAD
-=======
             if annotation is int:
                 return "integer"
             if annotation is float:
                 return "number"
             if annotation is bool:
                 return "boolean"
->>>>>>> 7781212a
             if hasattr(annotation, "__name__"):
                 return annotation.__name__
             return str(annotation)

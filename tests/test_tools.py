--- conflicted
+++ resolved
@@ -86,13 +86,10 @@
     assert schema["type"] == "function"
     assert schema["function"]["parameters"]["type"] == "object"
     assert schema["function"]["parameters"]["properties"]["location"]["type"] == "string"
-<<<<<<< HEAD
-=======
     assert schema["function"]["parameters"]["properties"]["country"]["type"] == "string"
     assert schema["function"]["parameters"]["properties"]["fetch_temperature"]["type"] == "boolean"
     assert schema["function"]["parameters"]["properties"]["latitude"]["type"] == "number"
     assert schema["function"]["parameters"]["properties"]["longitude"]["type"] == "number"
->>>>>>> 7781212a
     assert schema["function"]["parameters"]["required"] == ["location"]
 
 
@@ -115,13 +112,8 @@
     # Check parameter properties
     props = schema["function"]["parameters"]["properties"]
     assert len(props) == 3
-<<<<<<< HEAD
-    assert props["x"]["type"] == "int"
-    assert props["y"]["type"] == "float"
-=======
     assert props["x"]["type"] == "integer"
     assert props["y"]["type"] == "number"
->>>>>>> 7781212a
     assert props["operation"]["type"] == "string"
 
     # Check required parameters
@@ -186,11 +178,7 @@
 
     schema = get_status.as_tool()
     assert schema["function"]["parameters"]["properties"]["service"]["type"] == "string"
-<<<<<<< HEAD
-    assert schema["function"]["parameters"]["properties"]["detailed"]["type"] == "bool"
-=======
     assert schema["function"]["parameters"]["properties"]["detailed"]["type"] == "boolean"
->>>>>>> 7781212a
     assert schema["function"]["parameters"]["required"] == ["service"]
     assert isinstance(get_status, LitTool)
 
